--- conflicted
+++ resolved
@@ -1,6 +1,6 @@
 [tool.poetry]
 name = "django-object-safety"
-version = "2.0.0"
+version = "1.2.0"
 description = "Adds object permissions to Django."
 license = "MIT"
 authors = ["William Ferreira"]
@@ -12,14 +12,9 @@
 include = ["LICENSE"]
 
 [tool.poetry.dependencies]
-<<<<<<< HEAD
-python = ">=3.7"
-django = ">3.2"
-=======
 python = ">=3.8"
 django = "^4.2.5"
 django-fake-model = "^0.1.4"
->>>>>>> 649de2ab
 
 [tool.poetry.group.dev.dependencies]
 build = "^0.10.0"
