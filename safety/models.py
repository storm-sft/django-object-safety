--- conflicted
+++ resolved
@@ -18,15 +18,6 @@
 
     object_id = models.IntegerField(_('Object ID'))
     object_ct = models.ForeignKey('contenttypes.ContentType', on_delete=models.CASCADE,
-<<<<<<< HEAD
-                                  verbose_name=_('Target Content Type'))
-    object = GenericForeignKey('object_ct', 'object_id')
-
-    class Meta:
-        verbose_name = _('User Object Permission')
-        verbose_name_plural = _('User Object Permissions')
-        unique_together = (('to_ct', 'permission', 'object_ct', 'object_id'),)
-=======
                                   verbose_name=_('Target Content Type'), related_name='object_of')
     object = GenericForeignKey('object_ct', 'object_id')
 
@@ -34,7 +25,6 @@
         verbose_name = _('User object permission')
         verbose_name_plural = _('User object permissions')
         unique_together = (('to_ct', 'to_id', 'permission', 'object_ct', 'object_id'),)
->>>>>>> bec78aba
 
     def __str__(self):
         return f'{self.to} has {self.permission} on {self.object}'
@@ -50,11 +40,7 @@
     permissions = models.ManyToManyField('auth.Permission', verbose_name=_('Permissions'))
 
     target = GenericForeignKey('target_ct', 'target_id')
-<<<<<<< HEAD
-    target_id = models.IntegerField(_('Target ID'))
-=======
     target_id = models.IntegerField(_('Target ID'), null=True)
->>>>>>> bec78aba
     target_ct = models.ForeignKey('contenttypes.ContentType', on_delete=models.CASCADE,
                                   verbose_name=_('Target Content Type'))
 
