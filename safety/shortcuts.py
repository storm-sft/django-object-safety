import itertools
from functools import reduce
from operator import concat

from django.conf import settings
from django.contrib.auth import get_user_model
from django.contrib.auth.models import Permission, Group
from django.contrib.contenttypes.models import ContentType

from safety.models import ObjectPermission, ObjectGroup


def get_object_permission_model(obj=None):
    """
    Retrieves the object permission model. If obj is provided, the Meta class of
    that object will be checked for a custom object permission model.

    Args:
        obj: The model class or instance to check for a custom object permission model.
    Returns:
        An instance of an object permission model.
    """

    # pylint: disable-next=protected-access
    # noinspection PyProtectedMember
    if obj and hasattr(obj._meta, 'object_permission_model'):
        return obj.object_permission_model

    return ContentType.objects.get_model(settings.SAFETY_OBJECT_PERMISSION_MODEL) if hasattr(settings,
                                                                                             'SAFETY_OBJECT_PERMISSION_MODEL') \
        else ObjectPermission


def get_object_group_model(obj=None):
    """
    Retrieves the object group model. If obj is provided, the Meta class of
    that object will be checked for a custom Object Group model.

    Args:
        obj: The model class or instance to check for a custom Object Group model.
    Returns:
        An instance of an Object Group model.
    """

    # pylint: disable-next=protected-access
    # noinspection PyProtectedMember
    if obj and hasattr(obj._meta, 'object_permission_model'):
        return obj.object_permission_model

    return ContentType.objects.get_model(settings.SAFETY_PERMISSION_GROUP_MODEL) if hasattr(settings,
                                                                                            'SAFETY_OBJECT_GROUP_MODEL') \
        else ObjectGroup


def has_perm(entities: list, perm: str, obj=None, content_type=None) -> bool:
    """
    Return True if the user has the specified permission. If obj is provided,
    the permission must be checked against obj. If the permission does not
    exist, return False.

    Args:
        entities: The users or groups to check the permission for.
        perm (string): The permission to check.
        obj: The object to check the permission.
        content_type (string): The content type of the permission.

    Returns:
        bool: True if the user has the specified permission, otherwise False.
    """

    all_have_perm = False

    for index, entity in enumerate(entities):
        if index == 0:
            all_have_perm = True
        if not all_have_perm or not entity.is_active:
            return False
        if entity.is_superuser:
            continue
        if not entity.is_authenticated:
            return False
        if obj is None:
            all_have_perm = entity.user_permissions.filter(codename=perm, content_type=content_type).exists()
            continue

        try:
            permission = Permission.objects.get(codename=perm)
        except Permission.DoesNotExist:
            return False

        if isinstance(entity, get_user_model()):
            all_have_perm = get_object_permission_model(obj).objects.filter(permission=permission, to_id=entity.id,
                                                                            to_ct=ContentType.objects.get_for_model(
                                                                                entity),
                                                                            object_id=obj.id).exists()
            # Check the PermissionGroup object
            if not all_have_perm:
                all_have_perm = get_object_group_model().objects.filter(target_id=obj.id,
                                                                        permissions__in=[permission],
                                                                        users__in=[entity]).exists()
        elif isinstance(entity, Group):
            all_have_perm = get_object_permission_model(obj).objects.filter(permission=permission, to_id=entity.id,
                                                                            to_ct=ContentType.objects.get_for_model(
                                                                                entity),
                                                                            object_id=obj.id).exists()

    return all_have_perm


def has_gross_perm(users: list[get_user_model()], perm: str, obj=None) -> bool:
    """
    Same as has_perm but regards groups that a user belongs to.
    Only works with users.

    Args:
        users: The users to check the permission for.
        perm (string): The permission to check.
        obj: The object to check the permission.

    Returns:
        bool: True if the user has the specified permission directly
        or through groups, otherwise False.
    """

    has_net_perm = has_perm(users, perm, obj)

    if not has_net_perm:
        return False

    for user in users:
        for group in user.groups.all():
            if has_perm(group, perm, obj):
                return True
        for group in get_object_group_model().objects.filter(users__in=[user], obj=obj):
            if has_perm(group, perm, obj):
                return True

    return False


def set_perm(entity: get_user_model() | Group, perm: str, obj: any = None, content_type: ContentType = None) -> bool:
    """
    Set a permission for a user or group.
    If the object is provided, the permission is set only on the object.
    If the object is None, the permission will be set on a model level,
    requiring the content_type argument. The content_type argument is only
    used for this purpose, it is not necessary if the object is provided
    as it will be automatically retrieved.

    Args:
        entity: The user or group to set the permission for.
        perm (string): The permission to set.
        obj: The object to set the permission on.
        content_type (ContentType): The ContentType of the object.
    """

    if obj is None:
        if content_type is None:
            raise ValueError("Content type must be provided if obj is None.")

        permission = Permission.objects.get(codename=perm, content_type=content_type)

        if isinstance(entity, get_user_model()):
            entity.user_permissions.add(
                permission
            )
        elif isinstance(entity, Group):
            entity.permissions.add(
                permission
            )
        return True

    permission = Permission.objects.get(codename=perm, content_type=ContentType.objects.get_for_model(obj))

    if isinstance(entity, get_user_model()):
        get_object_permission_model(obj).objects.get_or_create(permission=permission, to_id=entity.id,
                                                               to_ct=ContentType.objects.get_for_model(entity),
                                                               object_id=obj.id,
                                                               object_ct=ContentType.objects.get_for_model(obj))
        return True
    elif isinstance(entity, Group):
        get_object_permission_model(obj).objects.get_or_create(permission=permission, to_id=entity.id,
                                                               to_ct=ContentType.objects.get_for_model(entity),
                                                               object_id=obj.id,
                                                               object_ct=ContentType.objects.get_for_model(obj))
        return True

    return False


def lift_perm(entity, perm: str, obj=None, content_type: ContentType = None) -> bool:
    """
    Remove the permission for a user or group.

    Args:
        entity: The user or group to remove the permission for.
        perm (string): The permission to remove.
        obj: The object to remove the permission on.
        content_type (ContentType): The ContentType of the object.
    """

    if obj is None:
        if content_type is None:
            raise ValueError("Content type must be provided if obj is None.")
        entity.user_permissions.remove(Permission.objects.get(codename=perm, content_type=content_type))
        return True

    permission = Permission.objects.get(codename=perm, content_type=ContentType.objects.get_for_model(obj))

    if type(entity) == get_user_model():
        user_obj_perm = get_object_permission_model(obj).objects.filter(permission=permission, to_id=entity.id,
                                                                        to_ct=ContentType.objects.get_for_model(
                                                                            entity),
                                                                        object_id=obj.id,
                                                                        object_ct=ContentType.objects.get_for_model(
                                                                            obj))

        if not user_obj_perm.exists():
            return False

        user_obj_perm.delete()
        return True

    group_obj_perm = get_object_permission_model(obj).objects.filter(permission=permission, to_id=entity.id,
                                                                     to_ct=ContentType.objects.get_for_model(entity),
                                                                     object_id=obj.id,
                                                                     object_ct=ContentType.objects.get_for_model(obj)
                                                                     ).delete()
    if not group_obj_perm.exists():
        return False

    group_obj_perm.delete()
    return True


<<<<<<< HEAD
=======
def get_perms(entity, obj=None) -> list[str]:
    """
    Get the permissions for a user or group.

    Args:
        entity: The user or group to get the permissions for.
        obj: The object to get the permissions on.
    """

    if obj is None:
        return [perm.codename for perm in
                (entity.user_permissions.all() if isinstance(entity, get_user_model()) else entity.permissions.all())]

    return [perm.permission.codename for perm in get_object_permission_model(obj).objects.filter(
        to_id=entity.id,
        to_ct=ContentType.objects.get_for_model(entity),
        object_id=obj.id,
        object_ct=ContentType.objects.get_for_model(obj)
    )]


def get_gross_perms(entity, obj=None) -> list[str]:
    """
    Get the permissions for a user or group, including permissions from groups.

    Args:
        entity: The user or group to get the permissions for.
        obj: The object to get the permissions on.
    """

    if obj is None:
        return get_perms(entity) + list(
            reduce(concat,
                   [[permission.codename for permission in group.permissions] for group in entity.groups]
                   )
        )

    return get_perms(entity, obj) + [perm.permission.codename for perm in get_object_group_model(obj).objects.filter(
        users__in=[entity],
        object=obj,
    )]


def get_users_with_perms(perms, obj=None, content_type=None, with_group_users=True) -> \
        list[get_user_model()]:
    """
    Get all users that have the specified permission(s).

    Args:
        perms: A list of permissions to check.
        obj: The object to check the permissions on.
        with_group_users: Include users in groups that have the permission in the result.
        content_type (ContentType): The ContentType of the object.

    Returns:
        list[User]: A list of users that have the permission.
    """

    if not isinstance(perms, list):
        perms = [perms]

    if obj is None:
        if content_type is None:
            raise ValueError("Content type must be provided if obj is None.")

        permissions = get_user_model().objects.filter(
            user_permissions__codename__in=perms,
            user_permissions__content_type=content_type,
        ).distinct()

        if with_group_users:
            permissions = list(permissions) + list(get_user_model().objects.filter(
                groups__permissions__codename__in=perms,
                groups__permissions__content_type=content_type,
            ).distinct())

        return permissions

    permissions = get_object_permission_model(obj).objects.filter(
        permission__codename__in=perms,
    )

    users = list(
        [permission.to for permission in permissions.filter(to_ct=ContentType.objects.get_for_model(get_user_model()))]
    )

    if with_group_users:
        if obj is None:
            groups = Group.objects.filter(groups__permissions__codename__in=perms)
        else:
            groups = get_object_group_model(obj).objects.filter(permissions__codename__in=perms, target_id=obj.id,
                                                                target_ct=ContentType.objects.get_for_model(obj))
        users += itertools.chain(*[list(group.users.all()) for group in groups])

    return users


def get_groups_with_perms(perms: list[str] | str, content_type: ContentType, obj=None) -> list[Group]:
    """
    Get all groups that have the specified permission(s).

    Args:
        perms (list[str] | str): Permission string(s) to check.
        content_type (ContentType): The content type of the model that holds the permissions.
        obj: The object, if checking for object permissions.

    Returns:
        list[Group]: A list of groups that have the permission.
    """

    if not isinstance(perms, list):
        perms = [perms]

    if obj is None and content_type is None:
        raise ValueError("Content type must be provided if obj is None.")

    if obj is None:
        return list(Group.objects.filter(permissions__codename__in=perms, permissions__content_type=content_type))

    ct = content_type if content_type else ContentType.objects.get_for_model(obj)

    permissions = get_object_permission_model(obj).objects.filter(permission__codename__in=perms,
                                                                  permission__content_type=ct,
                                                                  object_ct=ct,
                                                                  object_id=obj.id,
                                                                  to_ct=ContentType.objects.get_for_model(Group),
                                                                  ).distinct()

    return [perm.to for perm in permissions]


>>>>>>> 270e9730
def retrieve_object_group(name: str, obj) -> ObjectGroup:
    """
    Get an object group.

    Args:
        name (string): The name of the group.
        obj: The object to get the group from.

    Returns:
        Group: The group object.
    """

    return get_object_group_model().objects.get(name=name, target_id=obj.id,
                                                target_ct=ContentType.objects.get_for_model(obj))


def create_object_group(name: str, permissions: list[str], obj) -> ObjectGroup:
    """
    Create a object group.

    Args:
        name (string): The name of the group.
        permissions: The permissions to add to the group.
        obj: The object to add the group to.

    Returns:
        Group: The group object.
    """

    perm_group = get_object_group_model().objects.create(name=name, target_id=obj.id,
                                                         target_ct=ContentType.objects.get_for_model(obj))

    for permission in permissions:
        perm_group.permissions.add(Permission.objects.get(codename=permission))

    return perm_group


def delete_object_group(name: str, obj) -> bool:
    """
    Remove a object group.

    Args:
        name (string): The name of the group.
        obj: The object to remove the group from.

    Returns:
        bool: True if the group was removed, otherwise False.
    """

    group = get_object_group_model().objects.filter(name=name, target_id=obj.id,
                                                    target_ct=ContentType.objects.get_for_model(obj))
    if not group.exists():
        return False

    group.delete()
    return True


def add_user_to_object_group(user: get_user_model(), name: str, obj) -> bool:
    """
    Add a user to a object group.

    Args:
        user: The user to add to the group.
        name: The name of the perm group.
        obj: The object for the perm group.

    Returns:
        bool: True if the user was added to the group, otherwise False.
    """

    get_object_group_model().objects.get(name=name, target_id=obj.id,
                                         target_ct=ContentType.objects.get_for_model(obj)).users.add(user)
    return True


def remove_user_from_object_group(user: get_user_model(), name: str, obj) -> bool:
    """
    Remove a user from a object group.

    Args:
        user: The user to remove from the group.
        name: The name of the perm group.
        obj: The object of the perm group.

    Returns:
        bool: True if the user was removed from the group, otherwise False.
    """

    user.has_perm(name, obj)

    ObjectGroup.objects.get(name=name, target_id=obj.id,
                            target_ct=ContentType.objects.get_for_model(obj)).users.remove(user)
    return True<|MERGE_RESOLUTION|>--- conflicted
+++ resolved
@@ -233,8 +233,6 @@
     return True
 
 
-<<<<<<< HEAD
-=======
 def get_perms(entity, obj=None) -> list[str]:
     """
     Get the permissions for a user or group.
@@ -366,7 +364,6 @@
     return [perm.to for perm in permissions]
 
 
->>>>>>> 270e9730
 def retrieve_object_group(name: str, obj) -> ObjectGroup:
     """
     Get an object group.
