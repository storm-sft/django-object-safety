from django.contrib.auth import get_user_model
from django.contrib.auth.models import Group, Permission
from django.contrib.contenttypes.models import ContentType
from django.db import models
from django.test import TransactionTestCase
from django_fake_model import models as f

from safety.shortcuts import set_perm, has_perm, lift_perm, create_object_group, delete_object_group, \
<<<<<<< HEAD
    add_user_to_object_group, remove_user_from_object_group
=======
    add_user_to_object_group, remove_user_from_object_group, get_users_with_perms, get_groups_with_perms, \
    retrieve_object_group
>>>>>>> 270e9730


class FakePost(f.FakeModel):
    title = models.CharField(max_length=100)
    content = models.TextField()

    class Meta:
        app_label = 'safety'

    @classmethod
    def set_django_objects(cls):
        content_type = ContentType.objects.get_or_create(app_label="safety", model="fakepost")[0]
        Permission.objects.get_or_create(codename="view_fakepost", content_type=content_type, name="Can view fake post")
        Permission.objects.get_or_create(codename="change_fakepost", content_type=content_type,
                                         name="Can change fake post")
        Permission.objects.get_or_create(codename="add_fakepost", content_type=content_type, name="Can add fake post")
        Permission.objects.get_or_create(codename="delete_fakepost", content_type=content_type,
                                         name="Can delete fake post")


@FakePost.fake_me
class TestObjectPermission(TransactionTestCase):
    def setUp(self):
        self.users = []
        self.users += [get_user_model().objects.create_user(username="TestUser", password="TestPassword")]
        self.users += [get_user_model().objects.create_user(username="TestUser2", password="TestPassword")]
        self.groups = []
        self.groups += [Group.objects.create(name="TestGroup")]
        self.groups += [Group.objects.create(name="TestGroup2")]
        self.posts = []
        self.posts += [FakePost.objects.create(title="TestPost", content="TestContent")]
        self.posts += [FakePost.objects.create(title="TestPost2", content="TestContent2")]

        FakePost.set_django_objects()

        self.fake_post_ct = ContentType.objects.get_for_model(FakePost)

    def test_set_global_permission(self):
        set_perm(self.users[0], "view_fakepost", content_type=self.fake_post_ct)

        self.assertTrue(has_perm([self.users[0]], "view_fakepost", content_type=self.fake_post_ct))

    def test_set_permission(self):
        success = set_perm(self.users[0], "view_fakepost", self.posts[0])
        self.assertTrue(success)

    def test_set_group_permission(self):
        success = set_perm(self.groups[0], "view_fakepost", self.posts[0])
        self.assertTrue(success)

    def test_has_global_permission(self):
        set_perm(self.users[0], "view_fakepost",
                 content_type=self.fake_post_ct)

        self.assertTrue(has_perm([self.users[0]], "view_fakepost", content_type=self.fake_post_ct))

    def test_has_permission(self):
        set_perm(self.users[0], "view_fakepost", self.posts[0])

        self.assertTrue(has_perm([self.users[0]], "view_fakepost", self.posts[0]))

    def test_has_permission_with_multiple_users(self):
        set_perm(self.users[0], "view_fakepost", self.posts[0])
        set_perm(self.users[1], "view_fakepost", self.posts[0])

        self.assertTrue(has_perm([self.users[0], self.users[1]], "view_fakepost", self.posts[0]))

    def test_lift_global_permission(self):
        set_perm(self.users[0], "view_fakepost", content_type=self.fake_post_ct)

        lift_perm(self.users[0], "view_fakepost", content_type=self.fake_post_ct)

        self.assertFalse(has_perm([self.users[0]], "view_fakepost"))

    def test_lift_permission(self):
        set_perm(self.users[0], "view_fakepost", self.posts[0])

        lift_perm(self.users[0], "view_fakepost", self.posts[0])

        self.assertFalse(has_perm([self.users[0]], "view_fakepost", self.posts[0]))

    def test_get_users_with_perms(self):
        set_perm(self.users[0], "view_fakepost", self.posts[0])
        set_perm(self.users[1], "view_fakepost", self.posts[0])

        self.assertQuerySetEqual(get_users_with_perms("view_fakepost", self.posts[0]), [self.users[0], self.users[1]])

    def test_get_users_with_perms_global(self):
        set_perm(self.users[0], "view_fakepost", content_type=self.fake_post_ct)
        set_perm(self.users[1], "view_fakepost", content_type=self.fake_post_ct)

        self.assertListEqual(get_users_with_perms("view_fakepost", content_type=self.fake_post_ct),
                             [self.users[0], self.users[1]])

    def test_get_users_with_group_perms(self):
        create_object_group("editors", ["view_fakepost"], self.posts[0])
        add_user_to_object_group(self.users[0], "editors", self.posts[0])

        self.assertListEqual(get_users_with_perms("view_fakepost", self.posts[0], with_group_users=True),
                             [self.users[0]])

    def test_get_users_with_group_perms_global(self):
        group = Group.objects.create(name="editors")
        group.permissions.add(Permission.objects.get(codename="view_fakepost", content_type=self.fake_post_ct))
        self.users[0].groups.add(group)
        self.users[1].groups.add(group)

        self.assertListEqual(get_users_with_perms("view_fakepost", content_type=self.fake_post_ct,
                                                  with_group_users=True), [self.users[0], self.users[1]])

    def test_get_users_with_group_perms_global_with_group_users(self):
        create_object_group("editors", ["view_fakepost"], self.posts[0])
        add_user_to_object_group(self.users[0], "editors", self.posts[0])

        self.assertListEqual(get_users_with_perms("view_fakepost", self.posts[0], with_group_users=True),
                             [self.users[0]])

    def test_get_groups_with_perms(self):
        set_perm(self.groups[0], "view_fakepost", self.posts[0])
        set_perm(self.groups[1], "view_fakepost", self.posts[0])

        self.assertListEqual(get_groups_with_perms("view_fakepost", self.fake_post_ct, self.posts[0]),
                             [self.groups[0], self.groups[1]])

    def test_get_groups_with_perms_global(self):
        set_perm(self.groups[0], "view_fakepost", content_type=self.fake_post_ct)
        set_perm(self.groups[1], "view_fakepost", content_type=self.fake_post_ct)

        self.assertListEqual(
            get_groups_with_perms("view_fakepost", content_type=self.fake_post_ct),
            [self.groups[0], self.groups[1]])


@FakePost.fake_me
class TestObjectGroup(TransactionTestCase):
    def setUp(self):
        self.users = []
        self.users.append(get_user_model().objects.create_user(username="TestUser", password="TestPassword"))
        self.users.append(get_user_model().objects.create_user(username="TestUser2", password="TestPassword"))

        self.posts = []
        self.posts.append(FakePost.objects.create(title="TestPost", content="TestContent"))
        self.posts.append(FakePost.objects.create(title="TestPost2", content="TestContent2"))

        FakePost.set_django_objects()

        self.fake_post_ct = ContentType.objects.get_for_model(FakePost)

<<<<<<< HEAD
    def test_create_permission_group(self):
=======
    def test_create_object_group(self):
>>>>>>> 270e9730
        create_object_group("editors",
                            ["view_fakepost", "change_fakepost", "delete_fakepost"],
                            self.posts[0])
        add_user_to_object_group(self.users[0], "editors", self.posts[0])

        self.assertTrue(has_perm([self.users[0]], "change_fakepost", self.posts[0]))

<<<<<<< HEAD
    def test_delete_permission_group(self):
=======
    def test_delete_object_group(self):
>>>>>>> 270e9730
        create_object_group("editors",
                            ["view_fakepost", "change_fakepost", "delete_fakepost"],
                            self.posts[0])

        delete_object_group("editors", self.posts[0])

        self.assertFalse(has_perm([self.users[0]], "change_fakepost", self.posts[0]))

<<<<<<< HEAD
    def test_remove_user_from_permission_group(self):
=======
    def test_retrieve_object_group(self):
        create_object_group("editors",
                            ["view_fakepost", "change_fakepost", "delete_fakepost"],
                            self.posts[0])

        self.assertTrue(retrieve_object_group("editors", self.posts[0]))

    def test_add_user_to_object_group(self):
        create_object_group("editors",
                            ["view_fakepost", "change_fakepost", "delete_fakepost"],
                            self.posts[0])

        add_user_to_object_group(self.users[0], "editors", self.posts[0])

        self.assertTrue(has_perm([self.users[0]], "change_fakepost", self.posts[0]))

    def test_remove_user_from_object_group(self):
>>>>>>> 270e9730
        create_object_group("editors",
                            ["view_fakepost", "change_fakepost", "delete_fakepost"],
                            self.posts[0])

        add_user_to_object_group(self.users[0], "editors", self.posts[0])

        remove_user_from_object_group(self.users[0], "editors", self.posts[0])

        self.assertFalse(has_perm([self.users[0]], "change_fakepost", self.posts[0]))

<<<<<<< HEAD
    def test_remove_permission_on_delete(self):
=======
    def test_remove_object_group_on_delete(self):
>>>>>>> 270e9730
        create_object_group("editors",
                            ["view_fakepost", "change_fakepost", "delete_fakepost"],
                            self.posts[0])

        add_user_to_object_group(self.users[0], "editors", self.posts[0])

        post = self.posts[0]

        self.posts[0].delete()

        self.assertFalse(has_perm([self.users[0]], "change_fakepost", post))<|MERGE_RESOLUTION|>--- conflicted
+++ resolved
@@ -6,12 +6,8 @@
 from django_fake_model import models as f
 
 from safety.shortcuts import set_perm, has_perm, lift_perm, create_object_group, delete_object_group, \
-<<<<<<< HEAD
-    add_user_to_object_group, remove_user_from_object_group
-=======
     add_user_to_object_group, remove_user_from_object_group, get_users_with_perms, get_groups_with_perms, \
     retrieve_object_group
->>>>>>> 270e9730
 
 
 class FakePost(f.FakeModel):
@@ -160,11 +156,7 @@
 
         self.fake_post_ct = ContentType.objects.get_for_model(FakePost)
 
-<<<<<<< HEAD
-    def test_create_permission_group(self):
-=======
     def test_create_object_group(self):
->>>>>>> 270e9730
         create_object_group("editors",
                             ["view_fakepost", "change_fakepost", "delete_fakepost"],
                             self.posts[0])
@@ -172,11 +164,7 @@
 
         self.assertTrue(has_perm([self.users[0]], "change_fakepost", self.posts[0]))
 
-<<<<<<< HEAD
-    def test_delete_permission_group(self):
-=======
     def test_delete_object_group(self):
->>>>>>> 270e9730
         create_object_group("editors",
                             ["view_fakepost", "change_fakepost", "delete_fakepost"],
                             self.posts[0])
@@ -185,9 +173,6 @@
 
         self.assertFalse(has_perm([self.users[0]], "change_fakepost", self.posts[0]))
 
-<<<<<<< HEAD
-    def test_remove_user_from_permission_group(self):
-=======
     def test_retrieve_object_group(self):
         create_object_group("editors",
                             ["view_fakepost", "change_fakepost", "delete_fakepost"],
@@ -205,7 +190,6 @@
         self.assertTrue(has_perm([self.users[0]], "change_fakepost", self.posts[0]))
 
     def test_remove_user_from_object_group(self):
->>>>>>> 270e9730
         create_object_group("editors",
                             ["view_fakepost", "change_fakepost", "delete_fakepost"],
                             self.posts[0])
@@ -216,11 +200,7 @@
 
         self.assertFalse(has_perm([self.users[0]], "change_fakepost", self.posts[0]))
 
-<<<<<<< HEAD
-    def test_remove_permission_on_delete(self):
-=======
     def test_remove_object_group_on_delete(self):
->>>>>>> 270e9730
         create_object_group("editors",
                             ["view_fakepost", "change_fakepost", "delete_fakepost"],
                             self.posts[0])
